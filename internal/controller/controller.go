--- conflicted
+++ resolved
@@ -49,20 +49,13 @@
 	}
 
 	sched := scheduler.New(logger.Named("scheduler"), k8sClient, scheduler.Config{
-<<<<<<< HEAD
-		Namespace:            cfg.Namespace,
-		Image:                cfg.Image,
-		AgentToken:           cfg.AgentTokenSecret,
-		JobTTL:               cfg.JobTTL,
-		SSHCredentialsSecret: cfg.SSHCredentialsSecret,
-=======
 		Namespace:              cfg.Namespace,
 		Image:                  cfg.Image,
 		AgentToken:             cfg.AgentTokenSecret,
 		JobTTL:                 cfg.JobTTL,
 		AdditionalRedactedVars: cfg.AdditionalRedactedVars,
 		PodSpecPatch:           cfg.PodSpecPatch,
->>>>>>> 04e5d857
+ 		SSHCredentialsSecret:   cfg.SSHCredentialsSecret,
 	})
 	limiter := scheduler.NewLimiter(logger.Named("limiter"), sched, cfg.MaxInFlight)
 
