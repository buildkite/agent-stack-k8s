package scheduler

import (
	"context"
	"encoding/json"
	"fmt"
	"net/url"
	"strconv"
	"strings"
	"time"

	"github.com/buildkite/agent-stack-k8s/v2/api"
	"github.com/buildkite/agent-stack-k8s/v2/internal/controller/agenttags"
	"github.com/buildkite/agent-stack-k8s/v2/internal/controller/config"
	"github.com/buildkite/agent-stack-k8s/v2/internal/version"
	"github.com/buildkite/agent/v3/clicommand"
	"go.uber.org/zap"
	batchv1 "k8s.io/api/batch/v1"
	corev1 "k8s.io/api/core/v1"
	kerrors "k8s.io/apimachinery/pkg/api/errors"
	metav1 "k8s.io/apimachinery/pkg/apis/meta/v1"
	"k8s.io/apimachinery/pkg/apis/meta/v1/unstructured"
	"k8s.io/apimachinery/pkg/util/strategicpatch"
	"k8s.io/client-go/kubernetes"
	"k8s.io/utils/pointer"
)

const (
	defaultTermGracePeriodSeconds = 60
	agentTokenKey                 = "BUILDKITE_AGENT_TOKEN"
	AgentContainerName            = "agent"
)

type Config struct {
	Namespace            string
	Image                string
	AgentToken           string
	JobTTL               time.Duration
	PodSpecPatch         map[string]interface{}
	SSHCredentialsSecret string
}

func New(logger *zap.Logger, client kubernetes.Interface, cfg Config) *worker {
	return &worker{
		cfg:    cfg,
		client: client,
		logger: logger.Named("worker"),
	}
}

type KubernetesPlugin struct {
	PodSpec              *corev1.PodSpec        `json:"podSpec,omitempty"`
	PodSpecPatch         map[string]interface{} `json:"podSpecPatch,omitempty"`
	SSHCredentialsSecret string                 `json:"sshCredentialsSecret,omitempty"`
	GitEnvFrom           []corev1.EnvFromSource `json:"gitEnvFrom,omitempty"`
	Sidecars             []corev1.Container     `json:"sidecars,omitempty"`
	Metadata             Metadata               `json:"metadata,omitempty"`
	ExtraVolumeMounts    []corev1.VolumeMount   `json:"extraVolumeMounts,omitempty"`
}

type Metadata struct {
	Annotations map[string]string
	Labels      map[string]string
}

type worker struct {
	cfg    Config
	client kubernetes.Interface
	logger *zap.Logger
}

func (w *worker) Create(ctx context.Context, job *api.CommandJob) error {
	logger := w.logger.With(zap.String("uuid", job.Uuid))
	logger.Info("creating job")
	jobWrapper := NewJobWrapper(w.logger, job, w.cfg).ParsePlugins()
	kjob, err := jobWrapper.Build()
	if err != nil {
		kjob, err = jobWrapper.BuildFailureJob(err)
		if err != nil {
			return fmt.Errorf("failed to create job: %w", err)
		}
	}
	_, err = w.client.BatchV1().Jobs(w.cfg.Namespace).Create(ctx, kjob, metav1.CreateOptions{})
	if err != nil {
		if kerrors.IsInvalid(err) {
			kjob, err = jobWrapper.BuildFailureJob(err)
			if err != nil {
				return fmt.Errorf("failed to create job: %w", err)
			}
			_, err = w.client.BatchV1().
				Jobs(w.cfg.Namespace).
				Create(ctx, kjob, metav1.CreateOptions{})
			if err != nil {
				return fmt.Errorf("failed to create job: %w", err)
			}
			return nil
		} else {
			return err
		}
	}
	return nil
}

type jobWrapper struct {
	logger       *zap.Logger
	job          *api.CommandJob
	envMap       map[string]string
	envFrom      []corev1.EnvFromSource
	err          error
	k8sPlugin    KubernetesPlugin
	otherPlugins []map[string]json.RawMessage
	cfg          Config
}

func NewJobWrapper(logger *zap.Logger, job *api.CommandJob, config Config) *jobWrapper {
	return &jobWrapper{
		logger:  logger,
		job:     job,
		cfg:     config,
		envMap:  make(map[string]string),
		envFrom: make([]corev1.EnvFromSource, 0),
	}
}

func (w *jobWrapper) ParsePlugins() *jobWrapper {
	for _, val := range w.job.Env {
		parts := strings.SplitN(val, "=", 2)
		w.envMap[parts[0]] = parts[1]
	}
	var plugins []map[string]json.RawMessage
	if pluginsJson, ok := w.envMap["BUILDKITE_PLUGINS"]; ok {
		if err := json.Unmarshal([]byte(pluginsJson), &plugins); err != nil {
			w.logger.Debug("invalid plugin spec", zap.String("json", pluginsJson))
			w.err = fmt.Errorf("failed parsing plugins: %w", err)
			return w
		}
	}
	for _, plugin := range plugins {
		if len(plugin) != 1 {
			w.err = fmt.Errorf("found invalid plugin: %v", plugin)
			return w
		}
		if val, ok := plugin["github.com/buildkite-plugins/kubernetes-buildkite-plugin"]; ok {
			if err := json.Unmarshal(val, &w.k8sPlugin); err != nil {
				w.err = fmt.Errorf("failed parsing Kubernetes plugin: %w", err)
				return w
			}
		} else {
			for k, v := range plugin {
				w.otherPlugins = append(w.otherPlugins, map[string]json.RawMessage{k: v})
			}
		}
	}
	return w
}

func (w *jobWrapper) Build() (*batchv1.Job, error) {
	// if previous steps have failed, error immediately
	if w.err != nil {
		return nil, w.err
	}

	kjob := &batchv1.Job{}
	kjob.Name = kjobName(w.job)

	// Populate the job's podSpec from the step's k8s plugin, or use the command in the step
	if w.k8sPlugin.PodSpec != nil {
		kjob.Spec.Template.Spec = *w.k8sPlugin.PodSpec
	} else {
		kjob.Spec.Template.Spec.Containers = []corev1.Container{
			{
				Image:   w.cfg.Image,
				Command: []string{w.job.Command},
			},
		}
	}

	if w.k8sPlugin.Metadata.Labels == nil {
		w.k8sPlugin.Metadata.Labels = map[string]string{}
	}

	if w.k8sPlugin.Metadata.Annotations == nil {
		w.k8sPlugin.Metadata.Annotations = map[string]string{}
	}

	w.k8sPlugin.Metadata.Labels[config.UUIDLabel] = w.job.Uuid
	w.labelWithAgentTags()
	w.k8sPlugin.Metadata.Annotations[config.BuildURLAnnotation] = w.envMap["BUILDKITE_BUILD_URL"]
	w.annotateWithJobURL()

	// Prevent k8s cluster autoscaler from terminating the job before it finishes to scale down cluster
	w.k8sPlugin.Metadata.Annotations["cluster-autoscaler.kubernetes.io/safe-to-evict"] = "false"

	kjob.Labels = w.k8sPlugin.Metadata.Labels
	kjob.Spec.Template.Labels = w.k8sPlugin.Metadata.Labels
	kjob.Annotations = w.k8sPlugin.Metadata.Annotations
	kjob.Spec.Template.Annotations = w.k8sPlugin.Metadata.Annotations
	kjob.Spec.BackoffLimit = pointer.Int32(0)
	kjob.Spec.Template.Spec.TerminationGracePeriodSeconds = pointer.Int64(defaultTermGracePeriodSeconds)

	env := []corev1.EnvVar{
		{
			Name:  "BUILDKITE_BUILD_PATH",
			Value: "/workspace/build",
		}, {
			Name:  "BUILDKITE_BIN_PATH",
			Value: "/workspace",
		}, {
			Name: agentTokenKey,
			ValueFrom: &corev1.EnvVarSource{
				SecretKeyRef: &corev1.SecretKeySelector{
					LocalObjectReference: corev1.LocalObjectReference{Name: w.cfg.AgentToken},
					Key:                  agentTokenKey,
				},
			},
		}, {
			Name:  "BUILDKITE_AGENT_ACQUIRE_JOB",
			Value: w.job.Uuid,
		},
	}

	// Generate env from configuration for git credentials
	secretName := w.cfg.SSHCredentialsSecret
	if w.k8sPlugin.SSHCredentialsSecret != "" {
		secretName = w.k8sPlugin.SSHCredentialsSecret
	}

	if secretName != "" && len(w.k8sPlugin.GitEnvFrom) == 0 {
		w.envFrom = append(w.envFrom, corev1.EnvFromSource{
			SecretRef: &corev1.SecretEnvSource{
				LocalObjectReference: corev1.LocalObjectReference{Name: secretName},
			},
		})
	} else if len(w.k8sPlugin.GitEnvFrom) > 0 {
		w.logger.Warn("git-env-from is deprecated, please use ssh-credentials-secret instead")
		w.envFrom = append(w.envFrom, w.k8sPlugin.GitEnvFrom...)
	}

	if w.otherPlugins != nil {
		otherPluginsJson, err := json.Marshal(w.otherPlugins)
		if err != nil {
			return nil, fmt.Errorf("failed to remarshal non-k8s plugins: %w", err)
		}
		env = append(env, corev1.EnvVar{
			Name:  "BUILDKITE_PLUGINS",
			Value: string(otherPluginsJson),
		})
	}
	for k, v := range w.envMap {
		switch k {
		case "BUILDKITE_COMMAND", "BUILDKITE_ARTIFACT_PATHS", "BUILDKITE_PLUGINS": // noop
		default:
			env = append(env, corev1.EnvVar{Name: k, Value: v})
		}
	}

	volumeMounts := []corev1.VolumeMount{{Name: "workspace", MountPath: "/workspace"}}
	volumeMounts = append(volumeMounts, w.k8sPlugin.ExtraVolumeMounts...)

	const systemContainers = 1
	ttl := int32(w.cfg.JobTTL.Seconds())
	kjob.Spec.TTLSecondsAfterFinished = &ttl

	podSpec := &kjob.Spec.Template.Spec

	containerEnv := env
	containerEnv = append(containerEnv, corev1.EnvVar{
		Name:  "BUILDKITE_AGENT_EXPERIMENT",
		Value: "kubernetes-exec",
	}, corev1.EnvVar{
		Name:  "BUILDKITE_BOOTSTRAP_PHASES",
		Value: "plugin,command",
	}, corev1.EnvVar{
		Name:  "BUILDKITE_AGENT_NAME",
		Value: "buildkite",
	}, corev1.EnvVar{
		Name:  "BUILDKITE_PLUGINS_PATH",
		Value: "/tmp",
	}, corev1.EnvVar{
		Name:  clicommand.RedactedVars.EnvVar,
		Value: strings.Join(clicommand.RedactedVars.Value.Value(), ","),
	}, corev1.EnvVar{
		Name:  "BUILDKITE_SHELL",
		Value: "/bin/sh -ec",
	})

	for i, c := range podSpec.Containers {
		// If the command is empty, use the command from the step
		command := w.job.Command
		if len(c.Command) > 0 {
			command = strings.Join(append(c.Command, c.Args...), " ")
		}
		c.Command = []string{"/workspace/buildkite-agent"}
		c.Args = []string{"bootstrap"}
		c.ImagePullPolicy = corev1.PullAlways
		c.Env = append(c.Env, containerEnv...)
		c.Env = append(c.Env, corev1.EnvVar{
			Name:  "BUILDKITE_COMMAND",
			Value: command,
		}, corev1.EnvVar{
			Name:  "BUILDKITE_CONTAINER_ID",
			Value: strconv.Itoa(i + systemContainers),
<<<<<<< HEAD
=======
		}, corev1.EnvVar{
			Name:  "BUILDKITE_PLUGINS_PATH",
			Value: "/tmp",
		}, corev1.EnvVar{
			Name:  clicommand.RedactedVars.EnvVar,
			Value: strings.Join(clicommand.RedactedVars.Value.Value(), ","),
		}, corev1.EnvVar{
			Name:  "BUILDKITE_SHELL",
			Value: "/bin/sh -ec",
		}, corev1.EnvVar{
			Name:  "BUILDKITE_ARTIFACT_PATHS",
			Value: w.envMap["BUILDKITE_ARTIFACT_PATHS"],
>>>>>>> 3bf9caa1
		})
		if c.Name == "" {
			c.Name = fmt.Sprintf("%s-%d", "container", i)
		}
		if c.WorkingDir == "" {
			c.WorkingDir = "/workspace"
		}
		c.VolumeMounts = append(c.VolumeMounts, volumeMounts...)
		c.EnvFrom = append(c.EnvFrom, w.envFrom...)
		podSpec.Containers[i] = c
	}

	if len(podSpec.Containers) == 0 {
		podSpec.Containers = append(podSpec.Containers, corev1.Container{
			Name:            "container-0",
			Image:           w.cfg.Image,
			Command:         []string{"/workspace/buildkite-agent"},
			Args:            []string{"bootstrap"},
			WorkingDir:      "/workspace",
			VolumeMounts:    volumeMounts,
			ImagePullPolicy: corev1.PullAlways,
			Env: append(containerEnv,
				corev1.EnvVar{
					Name:  "BUILDKITE_COMMAND",
					Value: w.job.Command,
				}, corev1.EnvVar{
					Name:  "BUILDKITE_CONTAINER_ID",
					Value: strconv.Itoa(0 + systemContainers),
				}),
			EnvFrom: w.envFrom,
		})
	}

	containerCount := len(podSpec.Containers) + systemContainers

	for i, c := range w.k8sPlugin.Sidecars {
		if c.Name == "" {
			c.Name = fmt.Sprintf("%s-%d", "sidecar", i)
		}
		c.VolumeMounts = append(c.VolumeMounts, volumeMounts...)
		c.EnvFrom = append(c.EnvFrom, w.envFrom...)
		podSpec.Containers = append(podSpec.Containers, c)
	}

	agentTags := []agentTag{
		{
			Name:  "k8s:agent-stack-version",
			Value: version.Version(),
		},
	}

	if tags, err := agentTagsFromJob(w.job); err != nil {
		w.logger.Warn("error parsing job tags", zap.String("job", w.job.Uuid))
	} else {
		agentTags = append(agentTags, tags...)
	}

	// agent server container
	agentContainer := corev1.Container{
		Name:            AgentContainerName,
		Args:            []string{"start"},
		Image:           w.cfg.Image,
		WorkingDir:      "/workspace",
		VolumeMounts:    volumeMounts,
		ImagePullPolicy: corev1.PullAlways,
		Env: []corev1.EnvVar{
			{
				Name:  "BUILDKITE_AGENT_EXPERIMENT",
				Value: "kubernetes-exec",
			},
			{
				Name:  "BUILDKITE_CONTAINER_COUNT",
				Value: strconv.Itoa(containerCount),
			},
			{
				Name:  "BUILDKITE_AGENT_TAGS",
				Value: createAgentTagString(agentTags),
			},
			{
				Name: "BUILDKITE_K8S_NODE",
				ValueFrom: &corev1.EnvVarSource{
					FieldRef: &corev1.ObjectFieldSelector{
						FieldPath: "spec.nodeName",
					},
				},
			},
			{
				Name: "BUILDKITE_K8S_NAMESPACE",
				ValueFrom: &corev1.EnvVarSource{
					FieldRef: &corev1.ObjectFieldSelector{
						FieldPath: "metadata.namespace",
					},
				},
			},
			{
				Name: "BUILDKITE_K8S_SERVICE_ACCOUNT",
				ValueFrom: &corev1.EnvVarSource{
					FieldRef: &corev1.ObjectFieldSelector{
						FieldPath: "spec.serviceAccountName",
					},
				},
			},
		},
	}
	agentContainer.Env = append(agentContainer.Env, env...)

	checkoutContainer := w.createCheckoutContainer(kjob, env, volumeMounts)

	podSpec.Containers = append(podSpec.Containers, agentContainer, checkoutContainer)
	podSpec.InitContainers = append(podSpec.InitContainers, corev1.Container{
		Name:            "copy-agent",
		Image:           w.cfg.Image,
		ImagePullPolicy: corev1.PullAlways,
		Command:         []string{"cp"},
		Args: []string{
			"/usr/local/bin/buildkite-agent",
			"/workspace",
		},
		VolumeMounts: []corev1.VolumeMount{
			{
				Name:      "workspace",
				MountPath: "/workspace",
			},
		},
	})
	podSpec.Volumes = append(podSpec.Volumes, corev1.Volume{
		Name: "workspace",
		VolumeSource: corev1.VolumeSource{
			EmptyDir: &corev1.EmptyDirVolumeSource{},
		},
	})
	podSpec.RestartPolicy = corev1.RestartPolicyNever

	// Allow podSpec to be overridden by the agent configuration and the k8s plugin

	// Patch from the agent is applied first
	var err error
	if w.cfg.PodSpecPatch != nil {
		w.logger.Info("applying podSpec patch from agent")
		podSpec, err = patchPodSpec(podSpec, w.cfg.PodSpecPatch)
		if err != nil {
			return nil, fmt.Errorf("failed to apply podSpec patch from agent: %w", err)
		}
	}

	if w.k8sPlugin.PodSpecPatch != nil {
		w.logger.Info("applying podSpec patch from k8s plugin")
		podSpec, err = patchPodSpec(podSpec, w.k8sPlugin.PodSpecPatch)
		if err != nil {
			return nil, fmt.Errorf("failed to apply podSpec patch from k8s plugin: %w", err)
		}
	}

	kjob.Spec.Template.Spec = *podSpec

	return kjob, nil
}

func patchPodSpec(original *corev1.PodSpec, patchMap map[string]interface{}) (*corev1.PodSpec, error) {
	originalJSON, err := json.Marshal(original)
	if err != nil {
		return nil, fmt.Errorf("error converting original to JSON: %v", err)
	}

	patch := &unstructured.Unstructured{Object: patchMap}
	patchJSON, err := patch.MarshalJSON()
	if err != nil {
		return nil, fmt.Errorf("error converting patch to JSON: %v", err)
	}

	patchedJSON, err := strategicpatch.StrategicMergePatch(originalJSON, patchJSON, corev1.PodSpec{})
	if err != nil {
		return nil, fmt.Errorf("error applying strategic patch: %v", err)
	}

	var patchedSpec corev1.PodSpec
	if err := json.Unmarshal(patchedJSON, &patchedSpec); err != nil {
		return nil, fmt.Errorf("error converting patched JSON to PodSpec: %v", err)
	}

	return &patchedSpec, nil
}

func (w *jobWrapper) createCheckoutContainer(
	kjob *batchv1.Job,
	env []corev1.EnvVar,
	volumeMounts []corev1.VolumeMount,
) corev1.Container {
	checkoutContainer := corev1.Container{
		Name:            "checkout",
		Image:           w.cfg.Image,
		WorkingDir:      "/workspace",
		VolumeMounts:    volumeMounts,
		ImagePullPolicy: corev1.PullAlways,
		Env: []corev1.EnvVar{
			{
				Name:  "BUILDKITE_AGENT_EXPERIMENT",
				Value: "kubernetes-exec",
			},
			{
				Name:  "BUILDKITE_BOOTSTRAP_PHASES",
				Value: "checkout",
			},
			{
				Name:  "BUILDKITE_AGENT_NAME",
				Value: "buildkite",
			},
			{
				Name:  "BUILDKITE_CONTAINER_ID",
				Value: "0",
			},
		},
		EnvFrom: w.envFrom,
	}
	checkoutContainer.Env = append(checkoutContainer.Env, env...)

	podUser, podGroup := int64(0), int64(0)
	if kjob.Spec.Template.Spec.SecurityContext != nil {
		if kjob.Spec.Template.Spec.SecurityContext.RunAsUser != nil {
			podUser = *(w.k8sPlugin.PodSpec.SecurityContext.RunAsUser)
		}
		if kjob.Spec.Template.Spec.SecurityContext.RunAsGroup != nil {
			podGroup = *(w.k8sPlugin.PodSpec.SecurityContext.RunAsGroup)
		}
	}

	// Ensure that the checkout occurs as the user/group specified in the pod's security context.
	// we will create a buildkite-agent user/group in the checkout container as needed and switch
	// to it. The created user/group will have the uid/gid specified in the pod's security context.
	switch {
	case podUser != 0 && podGroup != 0:
		// The checkout container needs to be run as root to create the user. After that, it switches to the user.
		checkoutContainer.SecurityContext = &corev1.SecurityContext{
			RunAsUser:    pointer.Int64(0),
			RunAsGroup:   pointer.Int64(0),
			RunAsNonRoot: pointer.Bool(false),
		}

		checkoutContainer.Command = []string{"ash", "-c"}
		checkoutContainer.Args = []string{fmt.Sprintf(`set -exufo pipefail
addgroup -g %d buildkite-agent
adduser -D -u %d -G buildkite-agent -h /workspace buildkite-agent
su buildkite-agent -c "buildkite-agent-entrypoint bootstrap"`,
			podGroup,
			podUser,
		)}

	case podUser != 0 && podGroup == 0:
		// The checkout container needs to be run as root to create the user. After that, it switches to the user.
		checkoutContainer.SecurityContext = &corev1.SecurityContext{
			RunAsUser:    pointer.Int64(0),
			RunAsGroup:   pointer.Int64(0),
			RunAsNonRoot: pointer.Bool(false),
		}

		checkoutContainer.Command = []string{"ash", "-c"}
		checkoutContainer.Args = []string{fmt.Sprintf(`set -exufo pipefail
adduser -D -u %d -G root -h /workspace buildkite-agent
su buildkite-agent -c "buildkite-agent-entrypoint bootstrap"`,
			podUser,
		)}

	// If the group is not root, but the user is root, I don't think we NEED to do anything. It's fine
	// for the user and group to be root for the checked out repo, even though the Pod's security
	// context has a non-root group.
	default:
		checkoutContainer.SecurityContext = nil
		// these are the default, but that default is sepciifed in the agent repo, so lets make it explicit
		checkoutContainer.Command = []string{"buildkite-agent-entrypoint"}
		checkoutContainer.Args = []string{"bootstrap"}
	}

	return checkoutContainer
}

func (w *jobWrapper) BuildFailureJob(err error) (*batchv1.Job, error) {
	w.err = nil
	w.k8sPlugin = KubernetesPlugin{
		PodSpec: &corev1.PodSpec{
			Containers: []corev1.Container{
				{
					Image:   w.cfg.Image,
					Command: []string{fmt.Sprintf("echo %q && exit 1", err.Error())},
				},
			},
		},
	}
	w.otherPlugins = nil
	return w.Build()
}

func (w *jobWrapper) labelWithAgentTags() {
	labels, errs := agenttags.ToLabels(w.job.AgentQueryRules)
	if len(errs) != 0 {
		w.logger.Warn("converting all tags to labels", zap.Errors("errs", errs))
	}

	for k, v := range labels {
		w.k8sPlugin.Metadata.Labels[k] = v
	}
}

func (w *jobWrapper) annotateWithJobURL() {
	buildURL := w.envMap["BUILDKITE_BUILD_URL"]
	u, err := url.Parse(buildURL)
	if err != nil {
		w.logger.Warn(
			"could not parse BuildURL when annotating with JobURL",
			zap.String("buildURL", buildURL),
		)
		return
	}
	u.Fragment = w.job.Uuid
	w.k8sPlugin.Metadata.Annotations[config.JobURLAnnotation] = u.String()
}

func kjobName(job *api.CommandJob) string {
	return fmt.Sprintf("buildkite-%s", job.Uuid)
}

type agentTag struct {
	Name  string
	Value string
}

func agentTagsFromJob(j *api.CommandJob) ([]agentTag, error) {
	if j == nil {
		return nil, fmt.Errorf("job is nil")
	}

	agentTags := make([]agentTag, 0, len(j.AgentQueryRules))
	for _, tag := range j.AgentQueryRules {
		k, v, found := strings.Cut(tag, "=")
		if !found {
			return nil, fmt.Errorf("could not parse tag: %q", tag)
		}
		agentTags = append(agentTags, agentTag{Name: k, Value: v})
	}

	return agentTags, nil
}

func createAgentTagString(tags []agentTag) string {
	var sb strings.Builder
	for i, t := range tags {
		sb.WriteString(t.Name)
		sb.WriteString("=")
		sb.WriteString(t.Value)
		if i < len(tags)-1 {
			sb.WriteString(",")
		}
	}
	return sb.String()
}<|MERGE_RESOLUTION|>--- conflicted
+++ resolved
@@ -300,8 +300,6 @@
 		}, corev1.EnvVar{
 			Name:  "BUILDKITE_CONTAINER_ID",
 			Value: strconv.Itoa(i + systemContainers),
-<<<<<<< HEAD
-=======
 		}, corev1.EnvVar{
 			Name:  "BUILDKITE_PLUGINS_PATH",
 			Value: "/tmp",
@@ -314,7 +312,6 @@
 		}, corev1.EnvVar{
 			Name:  "BUILDKITE_ARTIFACT_PATHS",
 			Value: w.envMap["BUILDKITE_ARTIFACT_PATHS"],
->>>>>>> 3bf9caa1
 		})
 		if c.Name == "" {
 			c.Name = fmt.Sprintf("%s-%d", "container", i)
