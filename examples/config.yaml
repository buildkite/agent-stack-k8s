agent-token-secret: my-kubernetes-secret
debug: true
image: my.registry.dev/buildkite-agent:latest
job-ttl: 5m
max-in-flight: 100
namespace: my-buildkite-ns
org: my-buildkite-org

# only set cluster-uuid if the pipelines are in a cluster
# the UUID may be found in the cluster settings
cluster-uuid: beefcafe-abbe-baba-abba-deedcedecade

tags:
<<<<<<< HEAD
  - queue=my-queue
  - priority=high
# ssh-credentials-secret are the secret with the ssh credentials
# configured on the agent with docker-ssh-config
# @see https://github.com/buildkite/docker-ssh-env-config
ssh-credentials-secret: buildkite-ssh-github-creds
=======
- queue=my-queue
- priority=high

# This will be applied to the job's podSpec as a strategic merge patch
# See https://kubernetes.io/docs/tasks/manage-kubernetes-objects/update-api-object-kubectl-patch
pod-spec-patch:
  serviceAccountName: buildkite-agent-sa
  automountServiceAccountToken: true
  containers:
  - name: container-0
    env:
    - name: GITHUB_TOKEN
      valueFrom:
        secretKeyRef:
          name: github-secrets
          key: github-token
    resources:
      requests:
        cpu: 100m
        mem: 50Mi
      limits:
        mem: 1Gi
>>>>>>> 04e5d857
<|MERGE_RESOLUTION|>--- conflicted
+++ resolved
@@ -11,16 +11,14 @@
 cluster-uuid: beefcafe-abbe-baba-abba-deedcedecade
 
 tags:
-<<<<<<< HEAD
   - queue=my-queue
   - priority=high
+
 # ssh-credentials-secret are the secret with the ssh credentials
 # configured on the agent with docker-ssh-config
 # @see https://github.com/buildkite/docker-ssh-env-config
 ssh-credentials-secret: buildkite-ssh-github-creds
-=======
-- queue=my-queue
-- priority=high
+
 
 # This will be applied to the job's podSpec as a strategic merge patch
 # See https://kubernetes.io/docs/tasks/manage-kubernetes-objects/update-api-object-kubectl-patch
@@ -40,5 +38,4 @@
         cpu: 100m
         mem: 50Mi
       limits:
-        mem: 1Gi
->>>>>>> 04e5d857
+        mem: 1Gi